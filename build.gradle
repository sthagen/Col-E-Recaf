--- conflicted
+++ resolved
@@ -25,22 +25,18 @@
         def asmVersion = '9.0'
         def junitVersion = '5.7.0'
         asm = "org.ow2.asm:asm:$asmVersion"
+        asm_analysis = "org.ow2.asm:asm-analysis:$asmVersion"
         asm_commons = "org.ow2.asm:asm-commons:$asmVersion"
         asm_tree = "org.ow2.asm:asm-tree:$asmVersion"
         asm_util = "org.ow2.asm:asm-util:$asmVersion"
-        asm_analysis = "org.ow2.asm:asm-analysis:$asmVersion"
-        logback = 'ch.qos.logback:logback-classic:1.2.3'
-        guava = 'com.google.guava:guava:30-0.jre'
         common_io = 'commons-io:commons-io:2.8.0'
-<<<<<<< HEAD
-        joptsimple = 'net.sf.jopt-simple:jopt-simple:6.0-alpha-3'
         directories = 'dev.dirs:directories:20'
         gson = 'com.google.code.gson:gson:2.8.6'
-        logback_classic = 'ch.qos.logback:logback-classic:1.2.3'
-=======
+        guava = 'com.google.guava:guava:30-0.jre'
+        joptsimple = 'net.sf.jopt-simple:jopt-simple:6.0-alpha-3'
         junit_api = "org.junit.jupiter:junit-jupiter-api:$junitVersion"
         junit_engine = "org.junit.jupiter:junit-jupiter-engine:$junitVersion"
         junit_params = "org.junit.jupiter:junit-jupiter-params:$junitVersion"
->>>>>>> f0d5f247
+        logback_classic = 'ch.qos.logback:logback-classic:1.2.3'
     }
 }