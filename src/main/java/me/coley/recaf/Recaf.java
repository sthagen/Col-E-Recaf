package me.coley.recaf;

import io.github.soc.directories.BaseDirectories;
import me.coley.recaf.command.impl.Initializer;
import me.coley.recaf.control.Controller;
import me.coley.recaf.control.headless.HeadlessController;
import me.coley.recaf.plugin.PluginsManager;
import me.coley.recaf.plugin.api.EntryLoaderProviderPlugin;
import me.coley.recaf.util.Log;
import me.coley.recaf.util.Natives;
import me.coley.recaf.util.self.SelfDependencyPatcher;
import me.coley.recaf.util.self.SelfReferenceUtil;
import me.coley.recaf.util.self.SelfUpdater;
import me.coley.recaf.workspace.InstrumentationResource;
import me.coley.recaf.workspace.Workspace;
import picocli.CommandLine;

import java.io.IOException;
import java.lang.instrument.Instrumentation;
import java.nio.file.Path;
import java.nio.file.Paths;
import java.util.Collection;
import java.util.HashSet;
import java.util.Set;
import java.util.function.Consumer;
import java.util.jar.JarFile;

import static me.coley.recaf.util.Log.*;

/**
 * Entry point &amp; version constant.
 *
 * @author Matt
 */
public class Recaf {
<<<<<<< HEAD
	public static final String VERSION = "2.1.2";
=======
	public static final String VERSION = "2.2.0";
>>>>>>> a03ac99c
	public static final String DOC_URL = "https://col-e.github.io/Recaf/documentation.html";
	private static Controller currentController;
	private static Workspace currentWorkspace;
	private static boolean initialized;
	private static boolean headless;
	/**
	 * Listeners to call when the {@link #currentWorkspace current workspace} is changed.
	 */
	private static final Set<Consumer<Workspace>> workspaceSetListeners = new HashSet<>();

	/**
	 * Start Recaf.
	 *
	 * @param args
	 * 		Optional args.
	 */
	public static void main(String[] args) {
		Natives.loadAttach().ifPresent(t -> error(t, "Failed to load attach library."));
		init();
		launch(args);
	}

	/**
	 * Start Recaf as a launch-argument Java agent.
	 *
	 * @param agentArgs
	 * 		Agent arguments to pass to Recaf.
	 * @param inst
	 * 		Instrumentation instance.
	 */
	public static void premain(String agentArgs, Instrumentation inst) {
		agent(agentArgs, inst);
	}

	/**
	 * Start Recaf as a dynamically attached Java agent.
	 *
	 * @param agentArgs
	 * 		Agent arguments to pass to Recaf.
	 * @param inst
	 * 		Instrumentation instance.
	 */
	public static void agentmain(String agentArgs, Instrumentation inst) {
		agent(agentArgs, inst);
	}

	private static void agent(String args, Instrumentation inst) {
		if (InstrumentationResource.isActive()) {
			String message = "Recaf was previously attached to current VM.\n" +
					"Reattaching currently not supported.\n" +
					"Watch GitHub for further releases that might solve this issue.";
			throw new UnsupportedOperationException(message);
		}
		try {
			inst.appendToSystemClassLoaderSearch(new JarFile(SelfReferenceUtil.get().getFile()));
		} catch (IOException ex) {
			Log.error(ex, "Failed to self-append to system classloader search.");
		}
		Thread t = Thread.currentThread();
		if (t.getContextClassLoader() == null) {
			ClassLoader cl = Recaf.class.getClassLoader();
			if (cl == null) cl = ClassLoader.getSystemClassLoader();
			t.setContextClassLoader(cl);
		}
		init();
		// Log that we are an agent
		info("Starting as agent...");
		// Add instrument launch arg
		if(args == null || args.trim().isEmpty())
			args = "--instrument";
		else if(args.contains("--instrument"))
			args = args + ",--instrument";
		// Set instance
		InstrumentationResource.instrumentation = inst;
		// Start Recaf
		launch(args.split("[=,]"));
	}

	/**
	 * Run pre-launch initialization tasks.
	 */
	private static void init() {
		if (!initialized) {
			// Patch in dependencies
			SelfDependencyPatcher.patch();
			// Fix title bar not displaying in GTK systems
			System.setProperty("jdk.gtk.version", "2");
			// Show version & start
			info("Recaf-{}", VERSION);
			initialized = true;
		}
	}

	/**
	 * Launch Recaf
	 */
	private static void launch(String[] args) {
		// Setup initializer, this loads command line arguments
		Initializer initializer = new Initializer();
		new CommandLine(initializer).execute(args);
		headless = initializer.cli;
		loadPlugins();
		// Do version check
		SelfUpdater.setController(initializer.getController());
		SelfUpdater.setArgs(args);
		SelfUpdater.checkForUpdates();
		// Start the initializer's controller, starting Recaf
		initializer.startController();
	}

	/**
	 * Load plugins.
	 */
	private static void loadPlugins() {
		try {
			PluginsManager manager = PluginsManager.getInstance();
			manager.load();
			// Check for loaders, set the current loader to the first one found
			Collection<EntryLoaderProviderPlugin> loaders = manager.ofType(EntryLoaderProviderPlugin.class);
			if (!loaders.isEmpty())
				manager.setEntryLoader(loaders.iterator().next().create());
		} catch(NoClassDefFoundError noDef) {
			Log.error("An error occurred loading the plugins, failed class lookup: " +
					noDef.getMessage() + "\n - Is the plugin outdated?");
		} catch(Throwable t) {
			Log.error(t, "An error occurred loading the plugins");
		}
	}

	/**
	 * @param currentWorkspace
	 * 		New workspace.
	 */
	public static void setCurrentWorkspace(Workspace currentWorkspace) {
		try {
			workspaceSetListeners.forEach(listener -> listener.accept(currentWorkspace));
		} catch(Throwable t) {
			Log.error(t, "Workspace listener threw an error: {}", t.getMessage());
		}
		Recaf.currentWorkspace = currentWorkspace;
	}

	/**
	 * Try not to use this too often. It would be best to be passed an instance of the workspace
	 * so things do not become statically dependent.
	 *
	 * @return Current workspace.
	 */
	public static Workspace getCurrentWorkspace() {
		return currentWorkspace;
	}

	/**
	 * @param controller
	 * 		New controller.
	 */
	public static void setController(Controller controller) {
		if (currentController != null)
			throw new IllegalStateException("Controller already set!");
		headless = controller instanceof HeadlessController;
		currentController = controller;
	}

	/**
	 * @return Recaf controller.
	 */
	public static Controller getController() {
		return currentController;
	}

	/**
	 * @return Set of listeners to call when the {@link #currentWorkspace current workspace} is changed.
	 */
	public static Set<Consumer<Workspace>> getWorkspaceSetListeners() {
		return workspaceSetListeners;
	}

	/**
	 * @return {@code true} when Recaf is running in headless mode.
	 */
	public static boolean isHeadless() {
		return headless;
	}

	/**
	 * @return Recaf's storage directory.
	 */
	public static Path getDirectory() {
		return Paths.get(BaseDirectories.get().configDir).resolve("Recaf");
	}

	/**
	 * @param subfolder
	 * 		Subfolder name.
	 *
	 * @return Subfolder in Recaf's storage directory.
	 */
	public static Path getDirectory(String subfolder) {
		return getDirectory().resolve(subfolder);
	}
}<|MERGE_RESOLUTION|>--- conflicted
+++ resolved
@@ -33,11 +33,7 @@
  * @author Matt
  */
 public class Recaf {
-<<<<<<< HEAD
-	public static final String VERSION = "2.1.2";
-=======
 	public static final String VERSION = "2.2.0";
->>>>>>> a03ac99c
 	public static final String DOC_URL = "https://col-e.github.io/Recaf/documentation.html";
 	private static Controller currentController;
 	private static Workspace currentWorkspace;
